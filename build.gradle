plugins {
    id "idea"
    id "jacoco"
    id 'com.github.kt3k.coveralls' version '2.12.0'
    id "java"
    id 'maven-publish'
}

group 'systems.crigges'
version '1.9.7'

java {
    toolchain {
        languageVersion.set(JavaLanguageVersion.of(11))
    }
    withSourcesJar()
}

repositories {
    mavenCentral()
    maven { url 'https://jitpack.io' }
}

jacoco {
    toolVersion = "0.8.7"
}

dependencies {
    implementation 'com.jcraft:jzlib:1.1.3'
<<<<<<< HEAD
    implementation group: 'org.apache.commons', name: 'commons-compress', version: '1.27.1'
=======
    implementation group: 'org.apache.commons', name: 'commons-compress', version: '1.24.0'
>>>>>>> 36f7cac3
    implementation 'com.github.eustas:CafeUndZopfli:5cdf283e67'
    implementation group: 'org.tukaani', name: 'xz', version: '1.9'
    implementation group: 'org.slf4j', name: 'slf4j-api', version: '1.7.31'
    implementation group: 'ch.qos.logback', name: 'logback-classic', version: '1.4.11'
    testImplementation 'org.testng:testng:7.8.0'
}

test {
    useTestNG()
}

jacocoTestReport {
    reports {
        xml.required.set(true)
    }
}

artifacts {
    archives jar
    archives sourcesJar
}

publishing {
    publications {
        maven(MavenPublication) {
            groupId = 'inwc3'
            artifactId = 'jmpq3'

            from components.java
        }
    }
}<|MERGE_RESOLUTION|>--- conflicted
+++ resolved
@@ -27,11 +27,7 @@
 
 dependencies {
     implementation 'com.jcraft:jzlib:1.1.3'
-<<<<<<< HEAD
     implementation group: 'org.apache.commons', name: 'commons-compress', version: '1.27.1'
-=======
-    implementation group: 'org.apache.commons', name: 'commons-compress', version: '1.24.0'
->>>>>>> 36f7cac3
     implementation 'com.github.eustas:CafeUndZopfli:5cdf283e67'
     implementation group: 'org.tukaani', name: 'xz', version: '1.9'
     implementation group: 'org.slf4j', name: 'slf4j-api', version: '1.7.31'
