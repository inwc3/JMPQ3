package systems.crigges.jmpq3;

import org.apache.commons.compress.utils.SeekableInMemoryByteChannel;
import org.slf4j.Logger;
import org.slf4j.LoggerFactory;
import systems.crigges.jmpq3.BlockTable.Block;
import systems.crigges.jmpq3.compression.RecompressOptions;
import systems.crigges.jmpq3.security.MPQEncryption;
import systems.crigges.jmpq3.security.MPQHashGenerator;

import java.io.*;
import java.nio.ByteBuffer;
import java.nio.ByteOrder;
import java.nio.MappedByteBuffer;
import java.nio.channels.*;
import java.nio.channels.FileChannel.MapMode;
import java.nio.file.*;
import java.util.*;

import static systems.crigges.jmpq3.MpqFile.*;

/**
 * Provides an interface for using MPQ archive files. MPQ archive files contain
 * a virtual file system used by some old games to hold data, primarily those
 * from Blizzard Entertainment.
 * <p>
 * MPQ archives are not intended as a general purpose file system. File access
 * and reading is highly efficient. File manipulation and writing is not
 * efficient and may require rebuilding a large portion of the archive file.
 * Empty directories are not supported. The full contents of the archive might
 * not be discoverable, but such files can still be accessed if their full path
 * is known. File attributes are optional.
 * <p>
 * For platform independence the implementation is pure Java.
 */
public class JMpqEditor implements AutoCloseable {
    private final Logger log = LoggerFactory.getLogger(this.getClass().getName());
    public static final int ARCHIVE_HEADER_MAGIC = ByteBuffer.wrap(new byte[]{'M', 'P', 'Q', 0x1A}).order(ByteOrder.LITTLE_ENDIAN).getInt();
    public static final int USER_DATA_HEADER_MAGIC = ByteBuffer.wrap(new byte[]{'M', 'P', 'Q', 0x1B}).order(ByteOrder.LITTLE_ENDIAN).getInt();

    /**
     * Encryption key for hash table data.
     */
    private static final int KEY_HASH_TABLE;

    /**
     * Encryption key for block table data.
     */
    private static final int KEY_BLOCK_TABLE;

    static {
        final MPQHashGenerator hasher = MPQHashGenerator.getFileKeyGenerator();
        hasher.process("(hash table)");
        KEY_HASH_TABLE = hasher.getHash();
        hasher.reset();
        hasher.process("(block table)");
        KEY_BLOCK_TABLE = hasher.getHash();
    }

    public static File tempDir;
    private AttributesFile attributes;
    /**
     * MPQ format version 0 forced compatibility is being used.
     */
    private final boolean legacyCompatibility;
    /**
     * The fc.
     */
    private final SeekableInMemoryByteChannel fc;
    /**
     * The header offset.
     */
    private long headerOffset;
    /**
     * The header size.
     */
    private int headerSize;
    /**
     * The archive size.
     */
    private long archiveSize;
    /**
     * The format version.
     */
    private int formatVersion;
    /**
     * The sector size shift
     */
    private int sectorSizeShift;
    /**
     * The disc block size.
     */
    private int discBlockSize;
    /**
     * The hash table file position.
     */
    private long hashPos;
    /**
     * The block table file position.
     */
    private long blockPos;
    /**
     * The hash size.
     */
    private int hashSize;
    /**
     * The block size.
     */
    private int blockSize;
    /**
     * The hash table.
     */
    private HashTable hashTable;
    /**
     * The block table.
     */
    private BlockTable blockTable;
    /**
     * The list file.
     */
    private Listfile listFile = new Listfile();
    /**
     * The internal filename.
     */
    private final LinkedIdentityHashMap<String, ByteBuffer> filenameToData = new LinkedIdentityHashMap<>();
    /** The files to add. */
    /**
     * The keep header offset.
     */
    private boolean keepHeaderOffset = true;
    /**
     * The new header size.
     */
    private int newHeaderSize;
    /**
     * The new archive size.
     */
    private long newArchiveSize;
    /**
     * The new format version.
     */
    private int newFormatVersion;
    /**
     * The new disc block size.
     */
    private int newSectorSizeShift;
    /**
     * The new disc block size.
     */
    private int newDiscBlockSize;
    /**
     * The new hash pos.
     */
    private long newHashPos;
    /**
     * The new block pos.
     */
    private long newBlockPos;
    /**
     * The new hash size.
     */
    private int newHashSize;
    /**
     * The new block size.
     */
    private int newBlockSize;

    /**
     * If write operations are supported on the archive.
     */
    private boolean canWrite;
    private byte[] outputByteArray;

    public JMpqEditor(byte[] mpqArchive, MPQOpenOption... openOptions) throws JMpqException {
        // process open options
        canWrite = !Arrays.asList(openOptions).contains(MPQOpenOption.READ_ONLY);
        legacyCompatibility = Arrays.asList(openOptions).contains(MPQOpenOption.FORCE_V0);
        try {
            setupTempDir();

            fc = new SeekableInMemoryByteChannel(mpqArchive);

            readMpq();
        } catch (IOException e) {
            throw new JMpqException("Byte array mpq: " + e.getMessage());
        }
    }

    public JMpqEditor(Path mpq, MPQOpenOption... openOptions) throws IOException {
        this(Files.readAllBytes(mpq), openOptions);
    }
    public JMpqEditor(File mpq, MPQOpenOption... openOptions) throws IOException {
        this(mpq.toPath(), openOptions);
    }

    private void readMpq() throws IOException {
        headerOffset = searchHeader();

        readHeaderSize();

        readHeader();

        checkLegacyCompat();

        readHashTable();

        readBlockTable();

        readListFile();

        readAttributesFile();
    }

    private void checkLegacyCompat() throws IOException {
        if (legacyCompatibility) {
            // limit end of archive by end of file
            archiveSize = Math.min(archiveSize, fc.size() - headerOffset);

            // limit block table size by end of archive
            long delta = archiveSize - blockPos;
            if (delta > 0) {
                blockSize = Math.toIntExact((Math.min(blockSize, delta / 16)));
            }
        }
    }

    private void readAttributesFile() {
        if (hasFile("(attributes)")) {
            try {
                attributes = new AttributesFile(extractFileAsBytes("(attributes)"));
            } catch (Exception ignored) {
            }
        }
    }

    /**
     * For use when the MPQ is missing a (listfile)
     * Adds this custom listfile into the MPQ and uses it
     * for rebuilding purposes.
     * If this is not a full listfile, the end result will be missing files.
     *
     * @param externalListfilePath Path to a file containing listfile entries
     */
    public void setExternalListfile(File externalListfilePath) {
        if (!canWrite) {
            log.warn("The mpq was opened as readonly, setting an external listfile will have no effect.");
            return;
        }
        if (!externalListfilePath.exists()) {
            log.warn("External MPQ File: " + externalListfilePath.getAbsolutePath() +
                " does not exist and will not be used");
            return;
        }
        try {
            // Read and apply listfile
            listFile = new Listfile(Files.readAllBytes(externalListfilePath.toPath()));
            checkListfileEntries();
            // Operation succeeded and added a listfile so we can now write properly.
            // (as long as it wasn't read-only to begin with)
        } catch (Exception ex) {
            log.warn("Could not apply external listfile: " + externalListfilePath.getAbsolutePath());
            // The value of canWrite is not changed intentionally
        }
    }

    /**
     * Reads an internal Listfile name called (listfile)
     * and applies that as the archive's listfile.
     */
    private void readListFile() {
        if (hasFile("(listfile)")) {
            try {
                listFile = new Listfile(extractFileAsBytes("(listfile)"));
                checkListfileEntries();
            } catch (Exception e) {
                log.warn("Extracting the mpq's listfile failed. It cannot be rebuild.", e);
            }
        } else {
            log.warn("The mpq doesn't contain a listfile. It cannot be rebuild.");
            canWrite = false;
        }
    }

    /**
     * Performs verification to see if we know all the blocks of this file.
     * Prints warnings if we don't know all blocks.
     *
     * @throws JMpqException If retrieving valid blocks fails
     */
    private void checkListfileEntries() throws JMpqException {
        int hiddenFiles = (hasFile("(attributes)") ? 2 : 1) + (hasFile("(signature)") ? 1 : 0);
        if (canWrite) {
            checkListfileCompleteness(hiddenFiles);
        }
    }

    /**
     * Checks listfile for completeness against block table
     *
     * @param hiddenFiles Num. hidden files
     * @throws JMpqException If retrieving valid blocks fails
     */
    private void checkListfileCompleteness(int hiddenFiles) throws JMpqException {
        if (listFile.getFiles().size() <= blockTable.getAllVaildBlocks().size() - hiddenFiles) {
            log.warn("mpq's listfile is incomplete. Blocks without listfile entry will be discarded");
        }
        for (String fileName : listFile.getFiles()) {
            if (!hasFile(fileName)) {
                log.warn("listfile entry does not exist in archive and will be discarded: " + fileName);
            }
        }
        listFile.getFileMap().entrySet().removeIf(file -> !hasFile(file.getValue()));
    }

    private void readBlockTable() throws IOException {
        System.out.println("blockSize: " + blockSize);
        ByteBuffer blockBuffer = ByteBuffer.allocate(blockSize * 16).order(ByteOrder.LITTLE_ENDIAN);
        fc.position(headerOffset + blockPos);
        readFully(blockBuffer, fc);
        blockBuffer.rewind();
        blockTable = new BlockTable(blockBuffer);
    }

    private void readHashTable() throws IOException {
        // read hash table
        ByteBuffer hashBuffer = ByteBuffer.allocate(hashSize * 16);
        fc.position(headerOffset + hashPos);
        readFully(hashBuffer, fc);
        hashBuffer.rewind();

        // decrypt hash table
        final MPQEncryption decrypt = new MPQEncryption(KEY_HASH_TABLE, true);
        decrypt.processSingle(hashBuffer);
        hashBuffer.rewind();

        // create hash table
        hashTable = new HashTable(hashSize);
        hashTable.readFromBuffer(hashBuffer);
    }

    private void readHeaderSize() throws IOException {
        // probe to sample file with
        ByteBuffer probe = ByteBuffer.allocate(4).order(ByteOrder.LITTLE_ENDIAN);
        // read header size
        fc.position(headerOffset + 4);
        readFully(probe, fc);
        headerSize = probe.getInt(0);
        if (legacyCompatibility) {
            // force version 0 header size
            headerSize = 32;
        } else if (headerSize < 32 || 208 < headerSize) {
            // header too small or too big
            throw new JMpqException("Bad header size.");
        }
    }

    private void setupTempDir() throws JMpqException {
        try {
            Path path = Paths.get(System.getProperty("java.io.tmpdir") + "jmpq");
            JMpqEditor.tempDir = path.toFile();
            if (!JMpqEditor.tempDir.exists())
                Files.createDirectory(path);

            File[] files = JMpqEditor.tempDir.listFiles();
            if (files != null) {
                for (File f : files) {
                    f.delete();
                }
            }
        } catch (IOException e) {
            try {
                JMpqEditor.tempDir = Files.createTempDirectory("jmpq").toFile();
            } catch (IOException e1) {
                throw new JMpqException(e1);
            }
        }
    }

//    /**
//     * Loads a default listfile for mpqs that have none
//     * Makes the archive readonly.
//     */
//    private void loadDefaultListFile() throws IOException {
//        log.warn("The mpq doesn't come with a listfile so it cannot be rebuild");
//        InputStream resource = getClass().getClassLoader().getResourceAsStream("DefaultListfile.txt");
//        if (resource != null) {
//            File tempFile = File.createTempFile("jmpq", "lf", tempDir);
//            tempFile.deleteOnExit();
//            try (FileOutputStream out = new FileOutputStream(tempFile)) {
//                //copy stream
//                byte[] buffer = new byte[1024];
//                int bytesRead;
//                while ((bytesRead = resource.read(buffer)) != -1) {
//                    out.write(buffer, 0, bytesRead);
//                }
//            }
//            listFile = new Listfile(Files.readAllBytes(tempFile.toPath()));
//            canWrite = false;
//        }
//    }


    /**
     * Searches the file for the MPQ archive header.
     *
     * @return the file position at which the MPQ archive starts.
     * @throws IOException   if an error occurs while searching.
     * @throws JMpqException if file does not contain a MPQ archive.
     */
    private long searchHeader() throws IOException {
        // probe to sample file with
        ByteBuffer probe = ByteBuffer.allocate(4).order(ByteOrder.LITTLE_ENDIAN);

        final long fileSize = fc.size();
        for (long filePos = 0; filePos + probe.capacity() < fileSize; filePos += 0x200) {
            probe.rewind();
            fc.position(filePos);
            readFully(probe, fc);

            final int sample = probe.getInt(0);
            if (sample == ARCHIVE_HEADER_MAGIC) {
                // found archive header
                return filePos;
            } else if (sample == USER_DATA_HEADER_MAGIC && !legacyCompatibility) {
                // MPQ user data header with redirect to MPQ header
                // ignore in legacy compatibility mode

                // TODO process these in some meaningful way

                probe.rewind();
                fc.position(filePos + 8);
                readFully(probe, fc);

                // add header offset and align
                filePos += (probe.getInt(0) & 0xFFFFFFFFL);
                filePos &= -0x200;
            }
        }

        throw new JMpqException("No MPQ archive in file.");
    }

    /**
     * Read the MPQ archive header from the header chunk.
     */
    private void readHeader() throws IOException {
        ByteBuffer buffer = ByteBuffer.allocate(headerSize).order(ByteOrder.LITTLE_ENDIAN);
        readFully(buffer, fc);
        buffer.rewind();

        archiveSize = buffer.getInt() & 0xFFFFFFFFL;
        formatVersion = buffer.getShort();
        if (legacyCompatibility) {
            // force version 0 interpretation
            formatVersion = 0;
        }

        sectorSizeShift = buffer.getShort();
        discBlockSize = 512 * (1 << sectorSizeShift);
        hashPos = buffer.getInt() & 0xFFFFFFFFL;
        blockPos = buffer.getInt() & 0xFFFFFFFFL;
        hashSize = buffer.getInt() & 0x0FFFFFFF;
        blockSize = buffer.getInt();

        // version 1 extension
        if (formatVersion >= 1) {
            // TODO add high block table support
            buffer.getLong();

            // high 16 bits of file pos
            hashPos |= (buffer.getShort() & 0xFFFFL) << 32;
            blockPos |= (buffer.getShort() & 0xFFFFL) << 32;
        }

        // version 2 extension
        if (formatVersion >= 2) {
            // 64 bit archive size
            archiveSize = buffer.getLong();

            // TODO add support for BET and HET tables
            buffer.getLong();
            buffer.getLong();
        }

        // version 3 extension
        if (formatVersion >= 3) {
            // TODO add support for compression and checksums
            buffer.getLong();
            buffer.getLong();
            buffer.getLong();
            buffer.getLong();
            buffer.getLong();

            buffer.getInt();
            final byte[] md5 = new byte[16];
            buffer.get(md5);
            buffer.get(md5);
            buffer.get(md5);
            buffer.get(md5);
            buffer.get(md5);
            buffer.get(md5);
        }
    }

    /**
     * Write header.
     *
     * @param buffer the buffer
     */
    private void writeHeader(ByteBuffer buffer) {
        buffer.putInt(newHeaderSize);
        buffer.putInt(Math.toIntExact(newArchiveSize));
        buffer.putShort((short) newFormatVersion);
        buffer.putShort((short) newSectorSizeShift);
        buffer.putInt(Math.toIntExact(newHashPos));
        buffer.putInt(Math.toIntExact(newBlockPos));
        buffer.putInt(newHashSize);
        buffer.putInt(newBlockSize);
        // TODO add full write support for versions above 1
    }

    /**
     * Extract all files.
     *
     * @param dest the dest
     * @throws JMpqException the j mpq exception
     */
    public void extractAllFiles(File dest) throws JMpqException {
        if (!dest.isDirectory()) {
            throw new JMpqException("Destination location isn't a directory");
        }
        if (hasFile("(listfile)") && listFile != null) {
            for (String s : listFile.getFiles()) {
                String normalized = File.separatorChar == '\\' ? s : s.replace("\\", File.separator);
                log.debug("extracting: " + normalized);
                File temp = new File(dest.getAbsolutePath() + File.separator + normalized);
                temp.getParentFile().mkdirs();
                if (hasFile(s)) {
                    // Prevent exception due to nonexistent listfile entries
                    try {
                        extractFile(s, temp);
                    } catch (JMpqException e) {
                        log.warn("File possibly corrupted and could not be extracted: " + s);
                    }
                }
            }
            if (hasFile("(attributes)")) {
                File temp = new File(dest.getAbsolutePath() + File.separator + "(attributes)");
                extractFile("(attributes)", temp);
            }
            File temp = new File(dest.getAbsolutePath() + File.separator + "(listfile)");
            extractFile("(listfile)", temp);
        } else {
            ArrayList<Block> blocks = blockTable.getAllVaildBlocks();
            try {
                int i = 0;
                for (Block b : blocks) {
                    if (b.hasFlag(MpqFile.ENCRYPTED)) {
                        continue;
                    }
                    ByteBuffer buf = ByteBuffer.allocate(b.getCompressedSize()).order(ByteOrder.LITTLE_ENDIAN);
                    fc.position(headerOffset + b.getFilePos());
                    readFully(buf, fc);
                    buf.rewind();
                    MpqFile f = new MpqFile(buf, b, discBlockSize, "");
                    f.extractToFile(new File(dest.getAbsolutePath() + File.separator + i));
                    i++;
                }
            } catch (IOException e) {
                throw new JMpqException(e);
            }
        }
    }

    /**
     * Gets the total file count.
     *
     * @return the total file count
     * @throws JMpqException the j mpq exception
     */
    public int getTotalFileCount() throws JMpqException {
        return blockTable.getAllVaildBlocks().size();
    }

    /**
     * Extracts the specified file out of the mpq to the target location.
     *
     * @param name name of the file
     * @param dest destination to that the files content is written
     * @throws JMpqException if file is not found or access errors occur
     */
    public void extractFile(String name, File dest) throws JMpqException {
        try {
            MpqFile f = getMpqFile(name);
            f.extractToFile(dest);
        } catch (Exception e) {
            throw new JMpqException(e);
        }
    }

    /**
     * Extracts the specified file out of the mpq to the target location.
     *
     * @param name name of the file
     * @throws JMpqException if file is not found or access errors occur
     */
    public byte[] extractFileAsBytes(String name) throws JMpqException {
        try {
            MpqFile f = getMpqFile(name);
            return f.extractToBytes();
        } catch (IOException e) {
            throw new JMpqException(e);
        }
    }

    public String extractFileAsString(String name) throws JMpqException {
        try {
            byte[] f = extractFileAsBytes(name);
            return new String(f);
        } catch (IOException e) {
            throw new JMpqException(e);
        }
    }

    /**
     * Checks for file.
     *
     * @param name the name
     * @return true, if successful
     */
    public boolean hasFile(String name) {
        try {
            hashTable.getBlockIndexOfFile(name);
        } catch (IOException e) {
            return false;
        }
        return true;
    }

    /**
     * Gets the file names.
     *
     * @return the file names
     */
    public List<String> getFileNames() {
        return new ArrayList<>(listFile.getFiles());
    }

    /**
     * Extracts the specified file out of the mpq and writes it to the target
     * outputstream.
     *
     * @param name name of the file
     * @param dest the outputstream where the file's content is written
     * @throws JMpqException if file is not found or access errors occur
     */
    public void extractFile(String name, OutputStream dest) throws JMpqException {
        try {
            MpqFile f = getMpqFile(name);
            f.extractToOutputStream(dest);
        } catch (IOException e) {
            throw new JMpqException(e);
        }
    }

    /**
     * Gets the mpq file.
     *
     * @param name the name
     * @return the mpq file
     * @throws IOException Signals that an I/O exception has occurred.
     */
    public MpqFile getMpqFile(String name) throws IOException {
        int pos = hashTable.getBlockIndexOfFile(name);
        Block b = blockTable.getBlockAtPos(pos);

        ByteBuffer buffer = ByteBuffer.allocate(b.getCompressedSize()).order(ByteOrder.LITTLE_ENDIAN);
        fc.position(headerOffset + b.getFilePos());
        readFully(buffer, fc);
        buffer.rewind();

        return new MpqFile(buffer, b, discBlockSize, name);
    }

    /**
     * Gets the mpq file.
     *
     * @param block a block
     * @return the mpq file
     * @throws IOException Signals that an I/O exception has occurred.
     */
    public MpqFile getMpqFileByBlock(BlockTable.Block block) throws IOException {
        if (block.hasFlag(MpqFile.ENCRYPTED)) {
            throw new IOException("cant access this block");
        }
        ByteBuffer buffer = ByteBuffer.allocate(block.getCompressedSize()).order(ByteOrder.LITTLE_ENDIAN);
        fc.position(headerOffset + block.getFilePos());
        readFully(buffer, fc);
        buffer.rewind();

        return new MpqFile(buffer, block, discBlockSize, "");
    }

    /**
     * Gets the mpq files.
     *
     * @return the mpq files
     * @throws IOException Signals that an I/O exception has occurred.
     */
    public List<MpqFile> getMpqFilesByBlockTable() throws IOException {
        List<MpqFile> mpqFiles = new ArrayList<>();
        ArrayList<Block> list = blockTable.getAllVaildBlocks();
        for (Block block : list) {
            try {
                MpqFile mpqFile = getMpqFileByBlock(block);
                mpqFiles.add(mpqFile);
            } catch (IOException ignore) {
            }
        }
        return mpqFiles;
    }

    /**
     * Deletes the specified file out of the mpq once you rebuild the mpq.
     *
     * @param name of the file inside the mpq
     * @throws JMpqException if file is not found or access errors occur
     */
    public void deleteFile(String name) {
        if (!canWrite) {
            throw new NonWritableChannelException();
        }

        if (listFile.containsFile(name)) {
            listFile.removeFile(name);
            filenameToData.remove(name);
        }
    }

    /**
     * Inserts the specified byte array into the mpq once you close the editor.
     *
     * @param name     of the file inside the mpq
     * @param input    the input byte array
     * @param override whether to override an existing file with the same name
     * @throws IllegalArgumentException when the mpq has filename and not override
     */
    public void insertByteArray(String name, byte[] input, boolean override) throws NonWritableChannelException,
        IllegalArgumentException {
        if (!canWrite) {
            throw new NonWritableChannelException();
        }

        if ((!override) && listFile.containsFile(name)) {
            throw new IllegalArgumentException("Archive already contains file with name: " + name);
        }

        listFile.addFile(name);
        ByteBuffer data = ByteBuffer.wrap(input);
        filenameToData.put(name, data);
    }

    /**
     * Inserts the specified byte array into the mpq once you close the editor.
     *
     * @param name  of the file inside the mpq
     * @param input the input byte array
     * @throws IllegalArgumentException when the mpq has filename
     */
    public void insertByteArray(String name, byte[] input) throws NonWritableChannelException, IllegalArgumentException {
        insertByteArray(name, input, false);
    }

    /**
     * Inserts the specified file into the mpq once you close the editor.
     *
     * @param name of the file inside the mpq
     * @param file the file
     */
    public void insertFile(String name, File file) throws IOException, IllegalArgumentException {
        insertFile(name, file, false);
    }

    /**
     * Inserts the specified file into the mpq once you close the editor.
     *
     * @param name     of the file inside the mpq
     * @param file     the file
     * @param override whether to override an existing file with the same name
     * @throws JMpqException if file is not found or access errors occur
     */
    public void insertFile(String name, File file, boolean override) throws IOException, IllegalArgumentException {
        if (!canWrite) {
            throw new NonWritableChannelException();
        }

        log.info("insert file: " + name);

        if ((!override) && listFile.containsFile(name)) {
            throw new IllegalArgumentException("Archive already contains file with name: " + name);
        }

        try {
            listFile.addFile(name);
            ByteBuffer data = ByteBuffer.wrap(Files.readAllBytes(file.toPath()));
            filenameToData.put(name, data);
        } catch (IOException e) {
            throw new JMpqException(e);
        }
    }

    public void closeReadOnly() throws IOException {
        fc.close();
    }

    public void close() throws IOException {
        close(true, true, false);
    }

    public void close(boolean buildListfile, boolean buildAttributes, boolean recompress) throws IOException {
        close(buildListfile, buildAttributes, new RecompressOptions(recompress), 0);
    }

    /**
     * @param buildListfile   whether or not to add a (listfile) to this mpq
     * @param buildAttributes whether or not to add a (attributes) file to this mpq
     * @throws IOException
     */
    public void close(boolean buildListfile, boolean buildAttributes, RecompressOptions options, int fakeFilesCount) throws IOException {
        // only rebuild if allowed
        if (!canWrite || !fc.isOpen()) {
            fc.close();
            log.debug("closed readonly mpq.");
            return;
        }

        long t = System.nanoTime();
        log.debug("Building mpq");
        if (listFile == null) {
            fc.close();
            return;
        }
        File temp = null;

        DynamicByteBuffer output = new DynamicByteBuffer(Math.toIntExact(archiveSize));
        output.order(ByteOrder.LITTLE_ENDIAN);

        ByteBuffer headerReader = ByteBuffer.allocate(Math.toIntExact(((keepHeaderOffset ? headerOffset : 0) + 4))).order(ByteOrder.LITTLE_ENDIAN);
        fc.position((keepHeaderOffset ? 0 : headerOffset));
        readFully(headerReader, fc);
        headerReader.rewind();
        output.put(headerReader);

        newFormatVersion = formatVersion;
        switch (newFormatVersion) {
            case 0:
                newHeaderSize = 32;
                break;
            case 1:
                newHeaderSize = 44;
                break;
            case 2:
            case 3:
                newHeaderSize = 208;
                break;
        }

        output.put(ByteBuffer.allocate(newHeaderSize - 4));
        newSectorSizeShift = options.recompress ? Math.min(options.newSectorSizeShift, 15) : sectorSizeShift;
        newDiscBlockSize = options.recompress ? 512 * (1 << newSectorSizeShift) : discBlockSize;

        ArrayList<Block> newBlocks = new ArrayList<>();
        ArrayList<String> newFiles = new ArrayList<>();
        ArrayList<String> existingFiles = new ArrayList<>(listFile.getFiles());

        sortListfileEntries(existingFiles);

        log.debug("Sorted blocks");
        if (attributes != null) {
            attributes.setNames(existingFiles);
        }
        long currentPos = (keepHeaderOffset ? headerOffset : 0) + headerSize;

        for (String fileName : filenameToData.keySet()) {
            existingFiles.remove(fileName);
        }

        for (String existingName : existingFiles) {
            if (options.recompress && !existingName.endsWith(".wav")) {
                ByteBuffer extracted = ByteBuffer.wrap(extractFileAsBytes(existingName));
                filenameToData.put(existingName, extracted);
            } else {
                newFiles.add(existingName);
                int pos = hashTable.getBlockIndexOfFile(existingName);
                Block b = blockTable.getBlockAtPos(pos);
                ByteBuffer buf = ByteBuffer.allocate(b.getCompressedSize()).order(ByteOrder.LITTLE_ENDIAN);
                fc.position(headerOffset + b.getFilePos());
                readFully(buf, fc);
                buf.rewind();
                MpqFile f = new MpqFile(buf, b, discBlockSize, existingName);
                ByteBuffer fileWriter=  ByteBuffer.allocate(b.getCompressedSize()).order(ByteOrder.LITTLE_ENDIAN);
                Block newBlock = new Block(currentPos - (keepHeaderOffset ? headerOffset : 0), 0, 0, b.getFlags());
                newBlocks.add(newBlock);
                f.writeFileAndBlock(newBlock, fileWriter);
                fileWriter.rewind();
                output.put(fileWriter);

                currentPos += b.getCompressedSize();
            }
        }
        log.debug("Added existing files");
        HashMap<String, ByteBuffer> newFileMap = new HashMap<>();
        for (String newFileName : filenameToData.keySet()) {
            ByteBuffer newFile = filenameToData.get(newFileName);
            newFiles.add(newFileName);
            newFileMap.put(newFileName, newFile);
            int sectorCount = (int) (Math.ceil(((double) newFile.limit() / (double) newDiscBlockSize)) + 1);
            Block newBlock = new Block(currentPos - (keepHeaderOffset ? headerOffset : 0), 0, 0, 0);
            newBlocks.add(newBlock);
            ByteBuffer fileWriter=  ByteBuffer.allocate(sectorCount * 4 + (sectorCount - 1) * newDiscBlockSize ).order(ByteOrder.LITTLE_ENDIAN);
            MpqFile.writeFileAndBlock(newFile.array(), newBlock, fileWriter, newDiscBlockSize, options);
            currentPos += newBlock.getCompressedSize();
            output.put(fileWriter.array(), 0, newBlock.getCompressedSize());
            log.debug("Added file " + newFileName);
        }
        log.debug("Added new files");
        if (buildListfile && !listFile.getFiles().isEmpty()) {
            // Add listfile
            newFiles.add("(listfile)");
            byte[] listfileArr = listFile.asByteArray();
            Block newBlock = new Block(currentPos - (keepHeaderOffset ? headerOffset : 0), 0, 0, EXISTS | COMPRESSED | ENCRYPTED | ADJUSTED_ENCRYPTED);
            newBlocks.add(newBlock);
            ByteBuffer fileWriter=  ByteBuffer.allocate(listfileArr.length).order(ByteOrder.LITTLE_ENDIAN);
            MpqFile.writeFileAndBlock(listfileArr, newBlock, fileWriter, newDiscBlockSize, "(listfile)", options);
            currentPos += newBlock.getCompressedSize();
            output.put(fileWriter.array(), 0, newBlock.getCompressedSize());
            log.debug("Added listfile");
        }
        // if (attributes != null) {
        // newFiles.add("(attributes)");
        // // Only generate attributes file when there has been one before
        // AttributesFile attributesFile = new AttributesFile(newFiles.size());
        // // Generate new values
        // long time = (new Date().getTime() + 11644473600000L) * 10000L;
        // for (int i = 0; i < newFiles.size() - 1; i++) {
        // String name = newFiles.get(i);
        // int entry = attributes.getEntry(name);
        // if (newFileMap.containsKey(name)){
        // // new file
        // attributesFile.setEntry(i, getCrc32(newFileMap.get(name)), time);
        // }else if (entry >= 0) {
        // // has timestamp
        // attributesFile.setEntry(i, getCrc32(name),
        // attributes.getTimestamps()[entry]);
        // } else {
        // // doesnt have timestamp
        // attributesFile.setEntry(i, getCrc32(name), time);
        // }
        // }
        // // newfiles don't contain the attributes file yet, hence -1
        // System.out.println("added attributes");
        // byte[] attrArr = attributesFile.buildFile();
        // fileWriter = writeChannel.map(MapMode.READ_WRITE, currentPos,
        // attrArr.length);
        // newBlock = new Block(currentPos - headerOffset, 0, 0, EXISTS |
        // COMPRESSED | ENCRYPTED | ADJUSTED_ENCRYPTED);
        // newBlocks.add(newBlock);
        // MpqFile.writeFileAndBlock(attrArr, newBlock, fileWriter,
        // newDiscBlockSize, "(attributes)");
        // currentPos += newBlock.getCompressedSize();
        // }

        if (fakeFilesCount > 0) {
            ArrayList<Block> fakeBlocks = new ArrayList<>();
            ArrayList<String> fakeFiles = new ArrayList<>();

            if (newBlocks.size() > 0) {
                for (int i = 0; i < fakeFilesCount; i++) {
                    Block block = newBlocks.get((int) (Math.random() * newBlocks.size()));
                    int offset = (int) (Math.random() * 10 - 5);
                    if (offset == 0) {
                        offset = 4;
                    }
                    Block newBlock = new Block(block.getFilePos() + offset, block.getCompressedSize(), block.getNormalSize(), block.getFlags());
                    fakeBlocks.add(newBlock);

                    fakeFiles.add("w3p_assetoff" + i);
                }

                for (int i = 0; i < fakeFilesCount; i++) {
                    Block block = newBlocks.get((int) (Math.random() * newBlocks.size()));
                    int offset = (int) (Math.random() * 10 - 5);
                    Block newBlock = new Block(block.getFilePos(), block.getCompressedSize() + offset, block.getNormalSize() + offset, block.getFlags());
                    fakeBlocks.add(newBlock);

                    fakeFiles.add("w3p_assetdupe" + i);
                }
            }
<<<<<<< HEAD


            for (int i = 0; i < fakeFilesCount; i++) {
                int size = (int) (Math.random() * currentPos);
                int rand = (int) (Math.random() * 5);
                int flag = EXISTS;
                switch (rand) {
                    case 0:
                        flag |= COMPRESSED;
                        break;
                    case 1:
                        flag |= ENCRYPTED;
                        break;
                    case 2:
                        flag |= ENCRYPTED | ADJUSTED_ENCRYPTED;
                        break;
                    case 3:
                        flag |= ENCRYPTED | COMPRESSED;
                        break;
                    case 4:
                        flag |= ENCRYPTED | ADJUSTED_ENCRYPTED | COMPRESSED;
                        break;
                }

                Block newBlock = new Block(currentPos - size, (int) (size * Math.random()), size, flag);
                fakeBlocks.add(newBlock);
                fakeFiles.add("w3p_assetfake" + i + (Math.random() > 0.5 ? ".mdx" : ".blp"));
=======
            log.debug("Added existing files");
            HashMap<String, ByteBuffer> newFileMap = new HashMap<>();
            for (String newFileName : filenameToData) {
                ByteBuffer newFile = filenameToData.get(newFileName);
                newFiles.add(newFileName);
                newFileMap.put(newFileName, newFile);
                MappedByteBuffer fileWriter = writeChannel.map(MapMode.READ_WRITE, currentPos, newFile.limit() * 2L);
                Block newBlock = new Block(currentPos - (keepHeaderOffset ? headerOffset : 0), 0, 0, 0);
                newBlocks.add(newBlock);
                MpqFile.writeFileAndBlock(newFile.array(), newBlock, fileWriter, newDiscBlockSize, options);
                currentPos += newBlock.getCompressedSize();
                log.debug("Added file " + newFileName);
            }
            log.debug("Added new files");
            if (buildListfile && !listFile.getFiles().isEmpty()) {
                // Add listfile
                newFiles.add("(listfile)");
                byte[] listfileArr = listFile.asByteArray();
                MappedByteBuffer fileWriter = writeChannel.map(MapMode.READ_WRITE, currentPos, listfileArr.length * 2L);
                Block newBlock = new Block(currentPos - (keepHeaderOffset ? headerOffset : 0), 0, 0, EXISTS | COMPRESSED | ENCRYPTED | ADJUSTED_ENCRYPTED);
                newBlocks.add(newBlock);
                MpqFile.writeFileAndBlock(listfileArr, newBlock, fileWriter, newDiscBlockSize, "(listfile)", options);
                currentPos += newBlock.getCompressedSize();
                log.debug("Added listfile");
>>>>>>> 36f7cac3
            }

            if (hasFile("war3map.j")) {
                int pos = hashTable.getBlockIndexOfFile("war3map.j");
                Block copyBlock = blockTable.getBlockAtPos(pos);
                fakeBlocks.add(copyBlock);
                fakeFiles.add("scripts\\war3map.j");
            }

            newBlocks.addAll(fakeBlocks);
            newFiles.addAll(fakeFiles);

            long seed = System.nanoTime();
            Collections.shuffle(newFiles, new Random(seed));
            Collections.shuffle(newBlocks, new Random(seed));
        }


        int target = newFiles.size() + 2;
        int current = 2;
        while (current < target) {
            current *= 2;
        }
        newHashSize = current * 2;
        newBlockSize = newFiles.size() + 2;

        newHashPos = currentPos - (keepHeaderOffset ? headerOffset : 0);
        newBlockPos = newHashPos + newHashSize * 16L;

        // generate new hash table
        final int hashSize = newHashSize;
        HashTable hashTable = new HashTable(hashSize);
        int blockIndex = 0;
        for (String file : newFiles) {
            hashTable.setFileBlockIndex(file, HashTable.DEFAULT_LOCALE, blockIndex++);
        }

        // prepare hashtable for writing
        final ByteBuffer hashTableBuffer = ByteBuffer.allocate(hashSize * 16);
        hashTable.writeToBuffer(hashTableBuffer);
        hashTableBuffer.flip();

        // encrypt hash table
        final MPQEncryption encrypt = new MPQEncryption(KEY_HASH_TABLE, false);
        encrypt.processSingle(hashTableBuffer);
        hashTableBuffer.flip();

        // write out hash table
        output.put(hashTableBuffer);

        // write out block table
        ByteBuffer blocktableWriter = ByteBuffer.allocate(Math.toIntExact((newBlockSize * 16L)));
        blocktableWriter.order(ByteOrder.LITTLE_ENDIAN);
        BlockTable.writeNewBlocktable(newBlocks, newBlockSize, blocktableWriter);

        output.put(blocktableWriter.array(), 0, blocktableWriter.position());

        currentPos += newBlockSize * 16L;

        newArchiveSize = currentPos + 1 - (keepHeaderOffset ? headerOffset : 0);

        ByteBuffer headerWriter = ByteBuffer.allocate(Math.toIntExact((headerSize + 4L)));
        headerWriter.order(ByteOrder.LITTLE_ENDIAN);
        writeHeader(headerWriter);

        int size = output.position();
        output.position(Math.toIntExact(((keepHeaderOffset ? headerOffset : 0) + 4)));
        output.put(headerWriter.array(), 0, headerWriter.position());



        outputByteArray = new byte[size];
        System.arraycopy(output.array(), 0, outputByteArray, 0, size);

        fc.close();

        t = System.nanoTime() - t;
        log.debug("Rebuild complete. Took: " + (t / 1000000) + "ms");
    }

    public byte[] getOutputByteArray() throws IOException {
        return outputByteArray;
    }

    private void sortListfileEntries(ArrayList<String> remainingFiles) {
        // Sort entries to preserve block table order
        remainingFiles.sort((o1, o2) -> {
            int pos1 = 999999999;
            int pos2 = 999999999;
            try {
                pos1 = hashTable.getBlockIndexOfFile(o1);
            } catch (IOException ignored) {
            }
            try {
                pos2 = hashTable.getBlockIndexOfFile(o2);
            } catch (IOException ignored) {
            }
            return pos1 - pos2;
        });
    }

    /**
     * Utility method to fill a buffer from the given channel.
     *
     * @param buffer buffer to fill.
     * @param src    channel to fill from.
     * @throws IOException  if an exception occurs when reading.
     * @throws EOFException if EoF is encountered before buffer is full or channel is non
     *                      blocking.
     */
    private static void readFully(ByteBuffer buffer, ReadableByteChannel src) throws IOException {
        while (buffer.hasRemaining()) {
            if (src.read(buffer) < 1)
                throw new EOFException("Cannot read enough bytes.");
        }
    }

    /**
     * Utility method to write out a buffer to the given channel.
     *
     * @param buffer buffer to write out.
     * @param dest   channel to write to.
     * @throws IOException if an exception occurs when writing.
     */
    private static void writeFully(ByteBuffer buffer, WritableByteChannel dest) throws IOException {
        if (!buffer.hasRemaining()) {
            throw new EOFException("Trying to write empty buffer.");
        }
        while (buffer.hasRemaining()) {
            if (dest.write(buffer) < 1)
                throw new EOFException("Cannot write enough bytes.");
        }
    }

    /**
     * @return Whether the map can be modified or not
     */
    public boolean isCanWrite() {
        return canWrite;
    }

    /**
     * Whether or not to keep the data before the actual mpq in the file
     *
     * @param keepHeaderOffset
     */
    public void setKeepHeaderOffset(boolean keepHeaderOffset) {
        this.keepHeaderOffset = keepHeaderOffset;
    }


    /**
     * Get block table block table.
     *
     * @return the block table
     */
    public BlockTable getBlockTable() {
        return blockTable;
    }

    public HashTable getHashTable() {
        return hashTable;
    }

    /**
     * (non-Javadoc)
     *
     * @see java.lang.Object#toString()
     */
    @Override
    public String toString() {
        return "JMpqEditor [headerSize=" + headerSize + ", archiveSize=" + archiveSize + ", formatVersion=" + formatVersion + ", discBlockSize=" + discBlockSize
            + ", hashPos=" + hashPos + ", blockPos=" + blockPos + ", hashSize=" + hashSize + ", blockSize=" + blockSize + ", hashMap=" + hashTable + "]";
    }

    /**
     * Returns an unmodifiable collection of all Listfile entries
     *
     * @return Listfile entries
     */
    public Collection<String> getListfileEntries() {
        return Collections.unmodifiableCollection(listFile.getFiles());
    }
}<|MERGE_RESOLUTION|>--- conflicted
+++ resolved
@@ -910,17 +910,15 @@
         }
         log.debug("Added existing files");
         HashMap<String, ByteBuffer> newFileMap = new HashMap<>();
-        for (String newFileName : filenameToData.keySet()) {
+        for (String newFileName : filenameToData) {
             ByteBuffer newFile = filenameToData.get(newFileName);
             newFiles.add(newFileName);
             newFileMap.put(newFileName, newFile);
-            int sectorCount = (int) (Math.ceil(((double) newFile.limit() / (double) newDiscBlockSize)) + 1);
+            MappedByteBuffer fileWriter = writeChannel.map(MapMode.READ_WRITE, currentPos, newFile.limit() * 2L);
             Block newBlock = new Block(currentPos - (keepHeaderOffset ? headerOffset : 0), 0, 0, 0);
             newBlocks.add(newBlock);
-            ByteBuffer fileWriter=  ByteBuffer.allocate(sectorCount * 4 + (sectorCount - 1) * newDiscBlockSize ).order(ByteOrder.LITTLE_ENDIAN);
             MpqFile.writeFileAndBlock(newFile.array(), newBlock, fileWriter, newDiscBlockSize, options);
             currentPos += newBlock.getCompressedSize();
-            output.put(fileWriter.array(), 0, newBlock.getCompressedSize());
             log.debug("Added file " + newFileName);
         }
         log.debug("Added new files");
@@ -928,12 +926,11 @@
             // Add listfile
             newFiles.add("(listfile)");
             byte[] listfileArr = listFile.asByteArray();
+            MappedByteBuffer fileWriter = writeChannel.map(MapMode.READ_WRITE, currentPos, listfileArr.length * 2L);
             Block newBlock = new Block(currentPos - (keepHeaderOffset ? headerOffset : 0), 0, 0, EXISTS | COMPRESSED | ENCRYPTED | ADJUSTED_ENCRYPTED);
             newBlocks.add(newBlock);
-            ByteBuffer fileWriter=  ByteBuffer.allocate(listfileArr.length).order(ByteOrder.LITTLE_ENDIAN);
             MpqFile.writeFileAndBlock(listfileArr, newBlock, fileWriter, newDiscBlockSize, "(listfile)", options);
             currentPos += newBlock.getCompressedSize();
-            output.put(fileWriter.array(), 0, newBlock.getCompressedSize());
             log.debug("Added listfile");
         }
         // if (attributes != null) {
@@ -996,7 +993,6 @@
                     fakeFiles.add("w3p_assetdupe" + i);
                 }
             }
-<<<<<<< HEAD
 
 
             for (int i = 0; i < fakeFilesCount; i++) {
@@ -1024,32 +1020,6 @@
                 Block newBlock = new Block(currentPos - size, (int) (size * Math.random()), size, flag);
                 fakeBlocks.add(newBlock);
                 fakeFiles.add("w3p_assetfake" + i + (Math.random() > 0.5 ? ".mdx" : ".blp"));
-=======
-            log.debug("Added existing files");
-            HashMap<String, ByteBuffer> newFileMap = new HashMap<>();
-            for (String newFileName : filenameToData) {
-                ByteBuffer newFile = filenameToData.get(newFileName);
-                newFiles.add(newFileName);
-                newFileMap.put(newFileName, newFile);
-                MappedByteBuffer fileWriter = writeChannel.map(MapMode.READ_WRITE, currentPos, newFile.limit() * 2L);
-                Block newBlock = new Block(currentPos - (keepHeaderOffset ? headerOffset : 0), 0, 0, 0);
-                newBlocks.add(newBlock);
-                MpqFile.writeFileAndBlock(newFile.array(), newBlock, fileWriter, newDiscBlockSize, options);
-                currentPos += newBlock.getCompressedSize();
-                log.debug("Added file " + newFileName);
-            }
-            log.debug("Added new files");
-            if (buildListfile && !listFile.getFiles().isEmpty()) {
-                // Add listfile
-                newFiles.add("(listfile)");
-                byte[] listfileArr = listFile.asByteArray();
-                MappedByteBuffer fileWriter = writeChannel.map(MapMode.READ_WRITE, currentPos, listfileArr.length * 2L);
-                Block newBlock = new Block(currentPos - (keepHeaderOffset ? headerOffset : 0), 0, 0, EXISTS | COMPRESSED | ENCRYPTED | ADJUSTED_ENCRYPTED);
-                newBlocks.add(newBlock);
-                MpqFile.writeFileAndBlock(listfileArr, newBlock, fileWriter, newDiscBlockSize, "(listfile)", options);
-                currentPos += newBlock.getCompressedSize();
-                log.debug("Added listfile");
->>>>>>> 36f7cac3
             }
 
             if (hasFile("war3map.j")) {
