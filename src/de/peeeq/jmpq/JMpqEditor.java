package de.peeeq.jmpq;

import java.io.ByteArrayInputStream;
import java.io.DataInput;
import java.io.File;
import java.io.FileInputStream;
import java.io.FileOutputStream;
import java.io.IOException;
import java.nio.ByteBuffer;
import java.nio.ByteOrder;
import java.nio.MappedByteBuffer;
import java.nio.channels.FileChannel;
import java.nio.channels.FileChannel.MapMode;
import java.nio.file.Files;
import java.nio.file.StandardOpenOption;
import java.util.ArrayList;
import java.util.Arrays;
import java.util.HashMap;
import java.util.LinkedList;

import com.google.common.io.LittleEndianDataInputStream;

import de.peeeq.jmpq.BlockTable.Block;

/**
 * @author peq & Crigges Some basic basic pure java based mpq implementation to
 *         open and modify warcraft 3 archives. Any bugs report here:
 *         https://github.com/Crigges/JMpq-v2/issues/new
 */
public class JMpqEditor {
	private FileChannel fc;
	private File mpq;
	private int headerOffset = -1;
	// Header
	private int headerSize;
	private int archiveSize;
	private int formatVersion;
	private int discBlockSize;
	private int hashPos;
	private int blockPos;
	private int hashSize;
	private int blockSize;

	private HashTable hashTable;
	private BlockTable blockTable;
	private ArrayList<File> filesToAdd = new ArrayList<>();
	private Listfile listFile;
	private HashMap<String, MpqFile> filesByName = new HashMap<>();
	private boolean useBestCompression = false;
	private boolean readOnlyMode = false;
	
	/**
	 * Creates a new editor by parsing an exisiting mpq.
	 * 
	 * @param mpq
	 *            the mpq to parse
	 * @throws JMpqException
	 *             if mpq is damaged or not supported
	 * @throws IOException
	 *             if access problems occcur
	 */
	public JMpqEditor(File mpq) throws JMpqException {
		this.mpq = mpq;
		try {
			fc = FileChannel.open(mpq.toPath(), StandardOpenOption.CREATE, 
					StandardOpenOption.WRITE, StandardOpenOption.READ);
			
			headerOffset = searchHeader();
			
			MappedByteBuffer temp = fc.map(MapMode.READ_ONLY, headerOffset + 4, 4);
			temp.order(ByteOrder.LITTLE_ENDIAN);
			headerSize = temp.getInt();
			
			MappedByteBuffer headerBuffer = fc.map(MapMode.READ_ONLY, headerOffset + 8, headerSize);
			headerBuffer.order(ByteOrder.LITTLE_ENDIAN);
			readHeader(headerBuffer);
			
			MappedByteBuffer hashBuffer = fc.map(MapMode.READ_ONLY, hashPos + headerOffset, hashSize * 16);
			hashBuffer.order(ByteOrder.LITTLE_ENDIAN);
			hashTable = new HashTable(hashBuffer);
			
			MappedByteBuffer blockBuffer = fc.map(MapMode.READ_ONLY, blockPos + headerOffset, blockSize * 16);
			blockBuffer.order(ByteOrder.LITTLE_ENDIAN);
			blockTable = new BlockTable(blockBuffer);
		
		} catch (IOException e) {
			throw new JMpqException(e);
		}
	}
	
	private int searchHeader() throws JMpqException{
		try {
			MappedByteBuffer buffer = fc.map(MapMode.READ_ONLY, 0, (fc.size() / 512) * 512);
			buffer.order(ByteOrder.LITTLE_ENDIAN);
			for(int i = 0; i < (fc.size() / 512); i++){
				buffer.position(i * 512);
				byte[] start = new byte[3];
				buffer.get(start);
				String s =  new String(start);
				if(s.equals("MPQ")){
					return buffer.position() - 3;
				}
			}
			throw new JMpqException("The given file is not a mpq or damaged");
		} catch (IOException e) {
			throw new JMpqException(e);
		}
	}
	
	private void readHeader(MappedByteBuffer buffer){
		archiveSize = buffer.getInt();
		formatVersion = buffer.getShort();
		discBlockSize = 512 * (1 << buffer.getShort());
		hashPos = buffer.getInt();
		blockPos = buffer.getInt();
		hashSize = buffer.getInt();
		blockSize = buffer.getInt();
	}
	
	public void printHeader(){
		System.out.println("Header offset: " + headerOffset);
		System.out.println("Archive size: " + archiveSize);
		System.out.println("Format version: " + formatVersion);
		System.out.println("Disc block size: " + discBlockSize);
		System.out.println("Hashtable position: " + hashPos);
		System.out.println("Blocktable position: " + blockPos);
		System.out.println("Hashtable size: " + hashSize);
		System.out.println("Blocktable size: " + blockSize);
	}

	/**
	 * Extracts the specified file out of the mpq
	 * 
	 * @param name
	 *            of the file
	 * @param dest
	 *            to that the files content get copyed
	 * @throws JMpqException
	 *             if file is not found or access errors occur
	 */
	public void extractFile(String name, File dest) throws JMpqException {
		try {
			int pos = hashTable.getBlockIndexOfFile(name);
			Block b = blockTable.getBlockAtPos(pos);
			MappedByteBuffer buf = fc.map(MapMode.READ_ONLY, headerOffset, fc.size());
			buf.order(ByteOrder.LITTLE_ENDIAN);
			MpqFile f = new MpqFile(buf , b, discBlockSize, name);
			f.extractToFile(dest);
		} catch (IOException e) {
			throw new JMpqException(e);
		}
		
	}
	
	/**
	 * Deletes the specified file out of the mpq once you rebuild the mpq
	 * 
	 * @param name
	 *            of the file
	 * @param dest
	 *            to that the files content get copyed
	 * @throws JMpqException
	 *             if file is not found or access errors occur
	 */
	public void deleteFile(String name) throws JMpqException {
		try {
			int pos = hashTable.getBlockIndexOfFile(name);
			hashTable.deleteFile(name);
			blockTable.deleteBlockAtPos(pos);
		} catch (IOException e) {
			throw new JMpqException(e);
		}
	}
<<<<<<< HEAD

	private void build(boolean bestCompression) throws JMpqException {
=======
	
	/**
	 * Inserts the specified file out of the mpq once you rebuild the mpq
	 * 
	 * @param name
	 *            of the file
	 * @param dest
	 *            to that the files content get copyed
	 * @throws JMpqException
	 *             if file is not found or access errors occur
	 */
	public void insertFile(String name, File f) throws JMpqException {
		try {
			FileInputStream in = new FileInputStream(f);
			File temp = File.createTempFile(name, "crig");
			temp = new File("sample.txt");
			FileOutputStream out = new FileOutputStream(temp);
			int i = in.read();
			while(i != -1){
				out.write(i);
				i = in.read();
			}
			in.close();
			out.flush();
			out.close();
		} catch (IOException e) {
			throw new JMpqException(e);
		}
		
	}
//
//	/**
//	 * Extracts the specified file out of the mpq
//	 * 
//	 * @param name
//	 *            of the file
//	 * @return the file as byte array
//	 * @throws JMpqException
//	 *             if file is not found
//	 */
//	public byte[] extractFile(String name) throws JMpqException {
//		try {
//			MpqFile f = filesByName.get(name);
//			if (f != null) {
//				return f.asFileArray();
//			} else {
//				try {
//					MpqFile fil = new MpqFile(Arrays.copyOfRange(fileAsArray, headerOffset, fileAsArray.length),
//							blockTable.getBlockAtPos(hashTable.getBlockIndexOfFile(name)), discBlockSize, name);
//					return fil.asFileArray();
//				} catch (Exception e) {
//					throw new JMpqException("Could not find file: " + name);
//				}
//			}
//		} catch (IOException e) {
//			throw new JMpqException(e);
//		}
//	}
//
//	private String readString(DataInput reader, int size) throws IOException {
//		byte[] start = new byte[size];
//		reader.readFully(start);
//		String startString = new String(start);
//		return startString;
//	}
//
//	private void build(boolean bestCompression) throws JMpqException {
>>>>>>> 39c52d8b
//		// Write start offset -> Caluclate header -> WriteFiles and save their
//		// offsets -> Generate Blocktable -> Generate Hastable -> Write
//		// HashTable -> Write BlockTable
//		boolean rebuild = bestCompression & discBlockSize != (512 * (1 << 10));
//		File temp;
//		try {
//			temp = File.createTempFile("war", "mpq");
//		} catch (IOException e) {
//			throw new JMpqException("Could not create buildfile, reason: " + e.getCause());
//		}
//		FileChannel outFc = FileChannel.open(mpq.toPath(), StandardOpenOption.CREATE, 
//				StandardOpenOption.WRITE, StandardOpenOption.READ);
//		MappedByteBuffer headerStart = fc.map(MapMode.READ_ONLY, 0, headerOffset);
//		outFc.write(headerStart);
//			// Calculate Header
//			// Get Hash and Block Table Size
//			int lines = listFile.getFiles().size() + 1;
//			double helper = Math.log10(lines) / Math.log10(2);
//			int a = (int) (helper + 1);
//			int b = (int) (helper);
//			helper = Math.pow(2, a);
//			a = (int) helper;
//			helper = Math.pow(2, b);
//			b = (int) helper;
//			int ad = Math.abs(lines - a);
//			int bd = Math.abs(lines - b);
//			if (ad > bd) {
//				lines = b * 2;
//			} else {
//				lines = a * 2;
//			}
//			// Calculate Archive Size
//			filesByName.put("(listfile)", new MpqFile(listFile.asByteArray(), "(listfile)", discBlockSize));
//			archiveSize = lines * 8 * 4 + 32 + 512 + lines * 2;
//			LinkedList<MpqFile> files = new LinkedList<>();
//			for (String s : listFile.getFiles()) {
//				files.add(filesByName.get(s));
//			}
//			if (rebuild) {
//				LinkedList<MpqFile> tempList = files;
//				files = new LinkedList<>();
//				for (MpqFile f : tempList) {
//					// 2^10
//					files.add(new MpqFile(f.asFileArray(), f.getName(), 512 * (1 << 10)));
//				}
//			}
//			int offsetHelper = 0;
//			for (MpqFile f : files) {
//				archiveSize += f.getCompSize();
//				f.setOffset(offsetHelper + 32);
//				offsetHelper += f.getCompSize();
//			}
//			ByteBuffer buf = ByteBuffer.allocate(32);
//			buf.order(ByteOrder.LITTLE_ENDIAN);
//			buf.put(("MPQ" + ((char) 0x1A)).getBytes());
//			buf.putInt(headerSize);
//			buf.putInt(archiveSize);
//			buf.putShort((short) formatVersion);
//			if (files.getFirst().getSectorSize() == 512 * (1 << 10)) {
//				buf.putShort((short) 10);
//			} else {
//				buf.putShort((short) 3);
//			}
//			buf.putInt(offsetHelper + 32);
//			buf.putInt(offsetHelper + 32 + lines * 16);
//			buf.putInt(lines);
//			buf.putInt(lines);
//			buf.position(0);
//			byte[] tempHeader = new byte[32];
//			buf.get(tempHeader);
//			// Write header
//			out.write(tempHeader);
//			// Write file data
//			for (MpqFile f : files) {
//				byte[] arr = f.getFileAsByteArray((int) (out.getChannel().position() - 512));
//				out.write(arr);
//			}
//			// Generate BlockTable
//			BlockTable bt = new BlockTable(files, lines);
//			HashTable.writeNewHashTable(files, bt.ht, lines, out, hashTable);
//			bt.writeToFile(out);
//			for (int i = 1; i <= 1000; i++) {
//				out.write(0);
//			}
//
//		} catch (IOException e) {
//			throw new JMpqException("Could not write buildfile, reason: " + e.getCause());
//		}
//		try {
//			mpq.delete();
//			com.google.common.io.Files.copy(temp, mpq);
//		} catch (IOException e) {
//			throw new JMpqException("Could not overwrite the orginal mpq: " + e.getCause());
//		}
	}
//
//	/**
//	 * Closes the mpq and write the changes to the file
//	 * 
//	 * @param bestCompression
//	 *            provides better compression when true, but may take more time
//	 * @throws JMpqException
//	 *             if an error while writing occurs
//	 */
//	public void close(boolean bestCompression) throws JMpqException {
//		if (readOnlyMode){
//			return;
//		}else{
//			build(bestCompression);
//		}
//	}
//
//	@Override
//	public String toString() {
//		return "JMpqEditor [headerSize=" + headerSize + ", archiveSize=" + archiveSize + ", formatVersion="
//				+ formatVersion + ", discBlockSize=" + discBlockSize + ", hashPos=" + hashPos + ", blockPos="
//				+ blockPos + ", hashSize=" + hashSize + ", blockSize=" + blockSize + ", hashMap=" + hashTable + "]";
//	}
//
//	@Override
//	public void close() throws JMpqException {
//		if (readOnlyMode){
//			return;
//		}else{
//			close(useBestCompression);
//		}
//	}
//
//	public void setUseBestCompression(boolean useBestCompression) {
//		this.useBestCompression = useBestCompression;
//	}
//
}<|MERGE_RESOLUTION|>--- conflicted
+++ resolved
@@ -171,10 +171,8 @@
 			throw new JMpqException(e);
 		}
 	}
-<<<<<<< HEAD
-
-	private void build(boolean bestCompression) throws JMpqException {
-=======
+
+	private void build(boolean bestCompression) throws JMpqException {}
 	
 	/**
 	 * Inserts the specified file out of the mpq once you rebuild the mpq
@@ -205,44 +203,7 @@
 		}
 		
 	}
-//
-//	/**
-//	 * Extracts the specified file out of the mpq
-//	 * 
-//	 * @param name
-//	 *            of the file
-//	 * @return the file as byte array
-//	 * @throws JMpqException
-//	 *             if file is not found
-//	 */
-//	public byte[] extractFile(String name) throws JMpqException {
-//		try {
-//			MpqFile f = filesByName.get(name);
-//			if (f != null) {
-//				return f.asFileArray();
-//			} else {
-//				try {
-//					MpqFile fil = new MpqFile(Arrays.copyOfRange(fileAsArray, headerOffset, fileAsArray.length),
-//							blockTable.getBlockAtPos(hashTable.getBlockIndexOfFile(name)), discBlockSize, name);
-//					return fil.asFileArray();
-//				} catch (Exception e) {
-//					throw new JMpqException("Could not find file: " + name);
-//				}
-//			}
-//		} catch (IOException e) {
-//			throw new JMpqException(e);
-//		}
-//	}
-//
-//	private String readString(DataInput reader, int size) throws IOException {
-//		byte[] start = new byte[size];
-//		reader.readFully(start);
-//		String startString = new String(start);
-//		return startString;
-//	}
-//
-//	private void build(boolean bestCompression) throws JMpqException {
->>>>>>> 39c52d8b
+
 //		// Write start offset -> Caluclate header -> WriteFiles and save their
 //		// offsets -> Generate Blocktable -> Generate Hastable -> Write
 //		// HashTable -> Write BlockTable
@@ -374,5 +335,4 @@
 //	public void setUseBestCompression(boolean useBestCompression) {
 //		this.useBestCompression = useBestCompression;
 //	}
-//
-}+//